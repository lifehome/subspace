# Subspace - A simple WireGuard VPN server GUI

<!-- ALL-CONTRIBUTORS-BADGE:START - Do not remove or modify this section -->
<<<<<<< HEAD
[![All Contributors](https://img.shields.io/badge/all_contributors-22-orange.svg?style=flat-square)](#contributors-)
=======
[![All Contributors](https://img.shields.io/badge/all_contributors-25-orange.svg?style=flat-square)](#contributors-)
>>>>>>> 78bd7459
<!-- ALL-CONTRIBUTORS-BADGE:END -->

[![](https://images.microbadger.com/badges/image/subspacecommunity/subspace.svg)](https://microbadger.com/images/subspacecommunity/subspace "Get your own image badge on microbadger.com") [![](https://images.microbadger.com/badges/version/subspacecommunity/subspace.svg)](https://microbadger.com/images/subspacecommunity/subspace "Get your own version badge on microbadger.com")

[![Go Report Card](https://goreportcard.com/badge/github.com/subspacecommunity/subspace)](https://goreportcard.com/report/github.com/subspacecommunity/subspace)
[![Quality Gate Status](https://sonarcloud.io/api/project_badges/measure?project=subspacecommunity_subspace&metric=alert_status)](https://sonarcloud.io/dashboard?id=subspacecommunity_subspace)
[![Lines of Code](https://sonarcloud.io/api/project_badges/measure?project=subspacecommunity_subspace&metric=ncloc)](https://sonarcloud.io/dashboard?id=subspacecommunity_subspace)
[![Maintainability Rating](https://sonarcloud.io/api/project_badges/measure?project=subspacecommunity_subspace&metric=sqale_rating)](https://sonarcloud.io/dashboard?id=subspacecommunity_subspace)
[![Vulnerabilities](https://sonarcloud.io/api/project_badges/measure?project=subspacecommunity_subspace&metric=vulnerabilities)](https://sonarcloud.io/dashboard?id=subspacecommunity_subspace)

- [Subspace - A simple WireGuard VPN server GUI](#subspace---a-simple-wireguard-vpn-server-gui)
  - [Slack](#slack)
  - [Screenshots](#screenshots)
  - [Features](#features)
  - [Contributing](#contributing)
  - [Setup](#setup)
    - [1. Get a server](#1-get-a-server)
    - [2. Add a DNS record](#2-add-a-dns-record)
    - [3. Enable Let's Encrypt](#3-enable-lets-encrypt)
    - [Usage](#usage)
      - [Command Line Options](#command-line-options)
    - [Run as a Docker container](#run-as-a-docker-container)
      - [Install WireGuard on the host](#install-wireguard-on-the-host)
      - [Docker-Compose Example](#docker-compose-example)
      - [Updating the container image](#updating-the-container-image)
  - [Contributors ✨](#contributors-)

## Slack

Join the slack community over at the [gophers](https://invite.slack.golangbridge.org/) workspace. Our Channel is `#subspace` which can be used to ask general questions in regards to subspace where the community can assist where possible.

## Screenshots


|                                                                                                      |                                                                                                      |     |
| :--------------------------------------------------------------------------------------------------: | :--------------------------------------------------------------------------------------------------: | --- |
| ![Screenshot 1](https://raw.githubusercontent.com/subspacecommunity/subspace/master/.github/screenshot1.png) | ![Screenshot 3](https://raw.githubusercontent.com/subspacecommunity/subspace/master/.github/screenshot3.png) |
| ![Screenshot 2](https://raw.githubusercontent.com/subspacecommunity/subspace/master/.github/screenshot2.png) | ![Screenshot 4](https://raw.githubusercontent.com/subspacecommunity/subspace/master/.github/screenshot4.png) |

## Features

- **WireGuard VPN Protocol**
  - The most modern and fastest VPN protocol.
- **Single Sign-On (SSO) with SAML**
  - Support for SAML providers like G Suite and Okta.
- **Add Devices**
  - Connect from Mac OS X, Windows, Linux, Android, or iOS.
- **Remove Devices**
  - Removes client key and disconnects client.
- **Auto-generated Configs**
  - Each client gets a unique downloadable config file.
  - Generates a QR code for easy importing on iOS and Android.
- **Monitoring**
  - Supports [prometheus's wireguard exporter](https://github.com/MindFlavor/prometheus_wireguard_exporter) `friendly_json`

## Contributing

See the [CONTRIBUTING](https://raw.githubusercontent.com/subspacecommunity/subspace/master/.github/CONTRIBUTING.md) page for additional info.

## Setup

### 1. Get a server

**Recommended Specs**

- Type: VPS or dedicated
- Distribution: Ubuntu 16.04 (Xenial), 18.04 (Bionic) or 20.04 (Focal)
- Memory: 512MB or greater

### 2. Add a DNS record

Create a DNS `A` record in your domain pointing to your server's IP address.

**Example:** `subspace.example.com A 172.16.1.1`

### 3. Enable Let's Encrypt

Subspace runs a TLS ("SSL") https server on port 443/tcp. It also runs a standard web server on port 80/tcp to redirect clients to the secure server. Port 80/tcp is required for Let's Encrypt verification.

**Requirements**

- Your server must have a publicly resolvable DNS record.
- Your server must be reachable over the internet on ports 80/tcp, 443/tcp and 51820/udp (Default WireGuard port, user changeable).

### Usage

**Example usage:**

```bash
$ subspace --http-host subspace.example.com
```

#### Command Line Options

|      flag       | default | description                                                                                                               |
| :-------------: | :-----: | :------------------------------------------------------------------------------------------------------------------------ |
|   `http-host`   |         | REQUIRED: The host to listen on and set cookies for                                                                       |
|   `backlink`    |   `/`   | OPTIONAL: The page to set the home button to                                                                              |
|    `datadir`    | `/data` | OPTIONAL: The directory to store data such as the wireguard configuration files                                           |
|     `debug`     |         | OPTIONAL: Place subspace into debug mode for verbose log output                                                           |
|   `http-addr`   |  `:80`  | OPTIONAL: HTTP listen address                                                                                             |
| `http-insecure` |         | OPTIONAL: enable session cookies for http and remove redirect to https                                                    |
|  `letsencrypt`  | `true`  | OPTIONAL: Whether or not to use a letsencrypt certificate                                                                 |
|     `theme`     | `green` | OPTIONAL: The theme to use, please refer to [semantic-ui](https://semantic-ui.com/usage/theming.html) for accepted colors |
|    `version`    |         | Display version of `subspace` and exit                                                                                    |
|     `help`      |         | Display help and exit                                                                                                     |


### Run as a Docker container

#### Install WireGuard on the host

The container expects WireGuard to be installed on the host. The official image is `subspacecommunity/subspace`.

```bash
apt-get update
apt-get install -y wireguard

# Remove dnsmasq because it will run inside the container.
apt-get remove -y dnsmasq

# Disable systemd-resolved listener if it blocks port 53.
echo "DNSStubListener=no" >> /etc/systemd/resolved.conf
systemctl restart systemd-resolved

# Set Cloudfare DNS server.
echo nameserver 1.1.1.1 > /etc/resolv.conf
echo nameserver 1.0.0.1 >> /etc/resolv.conf

# Load modules.
modprobe wireguard
modprobe iptable_nat
modprobe ip6table_nat

# Enable modules when rebooting.
echo "wireguard" > /etc/modules-load.d/wireguard.conf
echo "iptable_nat" > /etc/modules-load.d/iptable_nat.conf
echo "ip6table_nat" > /etc/modules-load.d/ip6table_nat.conf

# Check if systemd-modules-load service is active.
systemctl status systemd-modules-load.service

# Enable IP forwarding.
sysctl -w net.ipv4.ip_forward=1
sysctl -w net.ipv6.conf.all.forwarding=1

```

Follow the official Docker install instructions: [Get Docker CE for Ubuntu](https://docs.docker.com/engine/installation/linux/docker-ce/ubuntu/)

Make sure to change the `--env SUBSPACE_HTTP_HOST` to your publicly accessible domain name.

If you want to run the vpn on a different domain as the http host you can set `--env SUBSPACE_ENDPOINT_HOST`

Use `--env SUBSPACE_DISABLE_DNS=1` to make subspace generate wireguard configs without the `DNS` option, preserving the user's DNS servers.

```bash

# Your data directory should be bind-mounted as `/data` inside the container using the `--volume` flag.
$ mkdir /data

docker create \
    --name subspace \
    --restart always \
    --network host \
    --cap-add NET_ADMIN \
    --volume /data:/data \
    # Optional directory for mounting dnsmasq configurations
    --volume /etc/dnsmasq.d:/etc/dnsmasq.d \
    --env SUBSPACE_HTTP_HOST="subspace.example.com" \
    # Optional variable to change upstream DNS provider
    --env SUBSPACE_NAMESERVERS="1.1.1.1,8.8.8.8" \
    # Optional variable to change WireGuard Listenport
    --env SUBSPACE_LISTENPORT="51820" \
  # Optional variables to change IPv4/v6 prefixes
    --env SUBSPACE_IPV4_POOL="10.99.97.0/24" \
    --env SUBSPACE_IPV6_POOL="fd00::10:97:0/64" \
    # Optional variables to change IPv4/v6 Gateway
    --env SUBSPACE_IPV4_GW="10.99.97.1" \
    --env SUBSPACE_IPV6_GW="fd00::10:97:1" \
    # Optional variable to enable or disable IPv6 NAT
    --env SUBSPACE_IPV6_NAT_ENABLED=1 \
  # Optional variable to disable DNS server. Enabled by default.
  # consider disabling DNS server, if supporting international VPN clients
    --env SUBSPACE_DISABLE_DNS=0 \
    subspacecommunity/subspace:latest

$ sudo docker start subspace

$ sudo docker logs subspace

<log output>

```

#### Docker-Compose Example

```yaml
version: "3.3"
services:
  subspace:
    image: subspacecommunity/subspace:latest
    container_name: subspace
    volumes:
      - /opt/docker/subspace:/data
    restart: always
    environment:
      - SUBSPACE_HTTP_HOST=subspace.example.org
      - SUBSPACE_LETSENCRYPT=true
      - SUBSPACE_HTTP_INSECURE=false
      - SUBSPACE_HTTP_ADDR=":80"
      - SUBSPACE_NAMESERVERS=1.1.1.1,8.8.8.8
      - SUBSPACE_LISTENPORT=51820
      - SUBSPACE_IPV4_POOL=10.99.97.0/24
      - SUBSPACE_IPV6_POOL=fd00::10:97:0/64
      - SUBSPACE_IPV4_GW=10.99.97.1
      - SUBSPACE_IPV6_GW=fd00::10:97:1
      - SUBSPACE_IPV6_NAT_ENABLED=1
    cap_add:
      - NET_ADMIN
    network_mode: "host"
```

#### Using the prometheus exporter

```yaml
version: "3.3"
services:
  subspace:
<<<<<<< HEAD
    image: subspacecommunity/subspace:latest
    container_name: subspace
    volumes:
      - /opt/docker/subspace:/data
    restart: always
    environment:
      - SUBSPACE_HTTP_HOST=subspace.example.org
      - SUBSPACE_LETSENCRYPT=true
      - SUBSPACE_HTTP_INSECURE=false
      - SUBSPACE_HTTP_ADDR=":80"
      - SUBSPACE_NAMESERVERS=1.1.1.1,8.8.8.8
      - SUBSPACE_LISTENPORT=51820
      - SUBSPACE_IPV4_POOL=10.99.97.0/24
      - SUBSPACE_IPV6_POOL=fd00::10:97:0/64
      - SUBSPACE_IPV4_GW=10.99.97.1
      - SUBSPACE_IPV6_GW=fd00::10:97:1
      - SUBSPACE_IPV6_NAT_ENABLED=1
    cap_add:
      - NET_ADMIN
    network_mode: "host"
  prometheus_exporter:
    image: mindflavor/prometheus-wireguard-exporter
    container_name: prometheus_exporter
    ports:
      - 9586
    volumes:
      - /opt/docker/subspace:/data
    restart: always
    cap_add:
      - NET_ADMIN
    network_mode: "host"
    command: "-a -n /data/wireguard/server.conf"
```

Example `server.conf`:

```ini
[Interface]
PrivateKey = {REDACTED}
ListenPort = 51820

[Peer]
# friendly_json = {"user_type":"admin","user_email":"example@email.com","profile_name":"profile","platform":"linux"}
PublicKey = zYc+fEXAAioY11STY2zEC2ydKg9NS7TqYe8TIqOONwo=
AllowedIPs = 10.99.97.8/32,fd00::10:97:8/128
```

Getting the prometheus metrics with `curl http://localhost:9586/metrics`:

```
# HELP wireguard_latest_handshake_seconds Seconds from the last handshake
# TYPE wireguard_latest_handshake_seconds gauge
wireguard_latest_handshake_seconds{interface="wg0",public_key="zYc+fEXAAioY11STY2zEC2ydKg9NS7TqYe8TIqOONwo=",allowed_ips="10.99.97.8/32,fd00::10:97:8/128",platform="linux",profile_name="profile",user_email="example@email.com",user_type="admin"} 0
=======
   image: subspacecommunity/subspace:latest
   container_name: subspace
   volumes:
    - /opt/docker/subspace:/data
    - /opt/docker/dnsmasq:/etc/dnsmasq.d
   restart: always
   environment:
    - SUBSPACE_HTTP_HOST=subspace.example.org
    - SUBSPACE_LETSENCRYPT=true
    - SUBSPACE_HTTP_INSECURE=false
    - SUBSPACE_HTTP_ADDR=":80"
    - SUBSPACE_NAMESERVERS=1.1.1.1,8.8.8.8
    - SUBSPACE_LISTENPORT=51820
    - SUBSPACE_IPV4_POOL=10.99.97.0/24
    - SUBSPACE_IPV6_POOL=fd00::10:97:0/64
    - SUBSPACE_IPV4_GW=10.99.97.1
    - SUBSPACE_IPV6_GW=fd00::10:97:1
    - SUBSPACE_IPV6_NAT_ENABLED=1
    - SUBSPACE_DISABLE_DNS=0
   cap_add:
    - NET_ADMIN
   network_mode: "host"
>>>>>>> 78bd7459
```

#### Updating the container image

Pull the latest image, remove the container, and re-create the container as explained above.

```bash
# Pull the latest image
$ sudo docker pull subspacecommunity/subspace

# Stop the container
$ sudo docker stop subspace

# Remove the container (data is stored on the mounted volume)
$ sudo docker rm subspace

# Re-create and start the container
$ sudo docker create ... (see above)
```

## Contributors ✨

Thanks goes to these wonderful people ([emoji key](https://allcontributors.org/docs/en/emoji-key)):

<!-- ALL-CONTRIBUTORS-LIST:START - Do not remove or modify this section -->
<!-- prettier-ignore-start -->
<!-- markdownlint-disable -->
<table>
  <tr>
    <td align="center"><a href="https://duncan.codes"><img src="https://avatars2.githubusercontent.com/u/15332?v=4?s=100" width="100px;" alt=""/><br /><sub><b>Duncan Mac-Vicar P.</b></sub></a><br /><a href="https://github.com/subspacecommunity/subspace/commits?author=dmacvicar" title="Code">💻</a></td>
    <td align="center"><a href="https://opsnotice.xyz"><img src="https://avatars1.githubusercontent.com/u/12403145?v=4?s=100" width="100px;" alt=""/><br /><sub><b>Valentin Ouvrard</b></sub></a><br /><a href="https://github.com/subspacecommunity/subspace/commits?author=valentin2105" title="Code">💻</a></td>
    <td align="center"><a href="https://github.com/agonbar"><img src="https://avatars3.githubusercontent.com/u/1553211?v=4?s=100" width="100px;" alt=""/><br /><sub><b>Adrián González Barbosa</b></sub></a><br /><a href="https://github.com/subspacecommunity/subspace/commits?author=agonbar" title="Code">💻</a></td>
    <td align="center"><a href="http://www.improbable.io"><img src="https://avatars3.githubusercontent.com/u/1226100?v=4?s=100" width="100px;" alt=""/><br /><sub><b>Gavin</b></sub></a><br /><a href="https://github.com/subspacecommunity/subspace/commits?author=gavinelder" title="Code">💻</a></td>
    <td align="center"><a href="https://squat.ai"><img src="https://avatars1.githubusercontent.com/u/20484159?v=4?s=100" width="100px;" alt=""/><br /><sub><b>Lucas Servén Marín</b></sub></a><br /><a href="https://github.com/subspacecommunity/subspace/commits?author=squat" title="Code">💻</a></td>
    <td align="center"><a href="https://github.com/jack1902"><img src="https://avatars2.githubusercontent.com/u/39212456?v=4?s=100" width="100px;" alt=""/><br /><sub><b>Jack</b></sub></a><br /><a href="https://github.com/subspacecommunity/subspace/commits?author=jack1902" title="Code">💻</a></td>
    <td align="center"><a href="https://github.com/ssiuhk"><img src="https://avatars3.githubusercontent.com/u/23556929?v=4?s=100" width="100px;" alt=""/><br /><sub><b>Sam SIU</b></sub></a><br /><a href="https://github.com/subspacecommunity/subspace/commits?author=ssiuhk" title="Code">💻</a></td>
  </tr>
  <tr>
    <td align="center"><a href="https://github.com/wizardels"><img src="https://avatars0.githubusercontent.com/u/17042376?v=4?s=100" width="100px;" alt=""/><br /><sub><b>Elliot Westlake</b></sub></a><br /><a href="https://github.com/subspacecommunity/subspace/commits?author=wizardels" title="Code">💻</a></td>
    <td align="center"><a href="https://github.com/clementperon"><img src="https://avatars.githubusercontent.com/u/1859302?v=4?s=100" width="100px;" alt=""/><br /><sub><b>Clément Péron</b></sub></a><br /><a href="https://github.com/subspacecommunity/subspace/commits?author=clementperon" title="Documentation">📖</a></td>
    <td align="center"><a href="http://blog.selvakn.in"><img src="https://avatars.githubusercontent.com/u/30524?v=4?s=100" width="100px;" alt=""/><br /><sub><b>Selva</b></sub></a><br /><a href="https://github.com/subspacecommunity/subspace/commits?author=selvakn" title="Documentation">📖</a></td>
    <td align="center"><a href="https://github.com/syphernl"><img src="https://avatars.githubusercontent.com/u/639906?v=4?s=100" width="100px;" alt=""/><br /><sub><b>Frank</b></sub></a><br /><a href="https://github.com/subspacecommunity/subspace/commits?author=syphernl" title="Code">💻</a></td>
    <td align="center"><a href="https://github.com/gianlazz"><img src="https://avatars.githubusercontent.com/u/1166579?v=4?s=100" width="100px;" alt=""/><br /><sub><b>Gian Lazzarini</b></sub></a><br /><a href="https://github.com/subspacecommunity/subspace/commits?author=gianlazz" title="Documentation">📖</a></td>
    <td align="center"><a href="https://nhamlh.space"><img src="https://avatars.githubusercontent.com/u/11173217?v=4?s=100" width="100px;" alt=""/><br /><sub><b>Nham Le</b></sub></a><br /><a href="https://github.com/subspacecommunity/subspace/commits?author=nhamlh" title="Code">💻</a></td>
    <td align="center"><a href="https://github.com/sinanmohd"><img src="https://avatars.githubusercontent.com/u/69694713?v=4?s=100" width="100px;" alt=""/><br /><sub><b>Sinan Mohd</b></sub></a><br /><a href="https://github.com/subspacecommunity/subspace/commits?author=sinanmohd" title="Documentation">📖</a></td>
  </tr>
  <tr>
    <td align="center"><a href="http://www.sigginet.info"><img src="https://avatars.githubusercontent.com/u/1608474?v=4?s=100" width="100px;" alt=""/><br /><sub><b>Sigurður Guðbrandsson</b></sub></a><br /><a href="https://github.com/subspacecommunity/subspace/commits?author=SGudbrandsson" title="Code">💻</a></td>
    <td align="center"><a href="https://github.com/vojta7"><img src="https://avatars.githubusercontent.com/u/10436347?v=4?s=100" width="100px;" alt=""/><br /><sub><b>vojta7</b></sub></a><br /><a href="https://github.com/subspacecommunity/subspace/commits?author=vojta7" title="Code">💻</a></td>
    <td align="center"><a href="https://github.com/d3473r"><img src="https://avatars.githubusercontent.com/u/10356892?v=4?s=100" width="100px;" alt=""/><br /><sub><b>Fabian</b></sub></a><br /><a href="https://github.com/subspacecommunity/subspace/commits?author=d3473r" title="Documentation">📖</a></td>
    <td align="center"><a href="http://miki725.com"><img src="https://avatars.githubusercontent.com/u/932940?v=4?s=100" width="100px;" alt=""/><br /><sub><b>Miroslav Shubernetskiy</b></sub></a><br /><a href="https://github.com/subspacecommunity/subspace/commits?author=miki725" title="Documentation">📖</a></td>
    <td align="center"><a href="https://github.com/dovreshef"><img src="https://avatars.githubusercontent.com/u/5120549?v=4?s=100" width="100px;" alt=""/><br /><sub><b>dovreshef</b></sub></a><br /><a href="https://github.com/subspacecommunity/subspace/commits?author=dovreshef" title="Code">💻</a></td>
    <td align="center"><a href="https://freek.ws/"><img src="https://avatars.githubusercontent.com/u/1370857?v=4?s=100" width="100px;" alt=""/><br /><sub><b>Freekers</b></sub></a><br /><a href="https://github.com/subspacecommunity/subspace/commits?author=Freekers" title="Code">💻</a></td>
    <td align="center"><a href="https://github.com/Coffeeri"><img src="https://avatars.githubusercontent.com/u/8344540?v=4?s=100" width="100px;" alt=""/><br /><sub><b>Leander</b></sub></a><br /><a href="https://github.com/subspacecommunity/subspace/commits?author=Coffeeri" title="Documentation">📖</a></td>
  </tr>
  <tr>
    <td align="center"><a href="https://github.com/gchamon"><img src="https://avatars.githubusercontent.com/u/9471861?v=4?s=100" width="100px;" alt=""/><br /><sub><b>Gabriel Chamon Araujo</b></sub></a><br /><a href="https://github.com/subspacecommunity/subspace/commits?author=gchamon" title="Code">💻</a></td>
<<<<<<< HEAD
=======
    <td align="center"><a href="http://alexflor.es"><img src="https://avatars.githubusercontent.com/u/4605783?v=4?s=100" width="100px;" alt=""/><br /><sub><b>Alex Flores</b></sub></a><br /><a href="https://github.com/subspacecommunity/subspace/commits?author=audibleblink" title="Code">💻</a></td>
    <td align="center"><a href="https://jaredpbostic.com/about/"><img src="https://avatars.githubusercontent.com/u/5026236?v=4?s=100" width="100px;" alt=""/><br /><sub><b>Jared P Bostic</b></sub></a><br /><a href="https://github.com/subspacecommunity/subspace/commits?author=jpbostic" title="Code">💻</a></td>
    <td align="center"><a href="https://github.com/ThisIsQasim"><img src="https://avatars.githubusercontent.com/u/18313886?v=4?s=100" width="100px;" alt=""/><br /><sub><b>Qasim Mehmood</b></sub></a><br /><a href="https://github.com/subspacecommunity/subspace/commits?author=ThisIsQasim" title="Code">💻</a></td>
>>>>>>> 78bd7459
  </tr>
</table>

<!-- markdownlint-restore -->
<!-- prettier-ignore-end -->

<!-- ALL-CONTRIBUTORS-LIST:END -->

This project follows the [all-contributors](https://github.com/all-contributors/all-contributors) specification. Contributions of any kind welcome!<|MERGE_RESOLUTION|>--- conflicted
+++ resolved
@@ -1,11 +1,7 @@
 # Subspace - A simple WireGuard VPN server GUI
 
 <!-- ALL-CONTRIBUTORS-BADGE:START - Do not remove or modify this section -->
-<<<<<<< HEAD
-[![All Contributors](https://img.shields.io/badge/all_contributors-22-orange.svg?style=flat-square)](#contributors-)
-=======
 [![All Contributors](https://img.shields.io/badge/all_contributors-25-orange.svg?style=flat-square)](#contributors-)
->>>>>>> 78bd7459
 <!-- ALL-CONTRIBUTORS-BADGE:END -->
 
 [![](https://images.microbadger.com/badges/image/subspacecommunity/subspace.svg)](https://microbadger.com/images/subspacecommunity/subspace "Get your own image badge on microbadger.com") [![](https://images.microbadger.com/badges/version/subspacecommunity/subspace.svg)](https://microbadger.com/images/subspacecommunity/subspace "Get your own version badge on microbadger.com")
@@ -211,6 +207,7 @@
     container_name: subspace
     volumes:
       - /opt/docker/subspace:/data
+      - /opt/docker/dnsmasq:/etc/dnsmasq.d
     restart: always
     environment:
       - SUBSPACE_HTTP_HOST=subspace.example.org
@@ -224,6 +221,7 @@
       - SUBSPACE_IPV4_GW=10.99.97.1
       - SUBSPACE_IPV6_GW=fd00::10:97:1
       - SUBSPACE_IPV6_NAT_ENABLED=1
+      - SUBSPACE_DISABLE_DNS=0
     cap_add:
       - NET_ADMIN
     network_mode: "host"
@@ -235,7 +233,6 @@
 version: "3.3"
 services:
   subspace:
-<<<<<<< HEAD
     image: subspacecommunity/subspace:latest
     container_name: subspace
     volumes:
@@ -289,30 +286,6 @@
 # HELP wireguard_latest_handshake_seconds Seconds from the last handshake
 # TYPE wireguard_latest_handshake_seconds gauge
 wireguard_latest_handshake_seconds{interface="wg0",public_key="zYc+fEXAAioY11STY2zEC2ydKg9NS7TqYe8TIqOONwo=",allowed_ips="10.99.97.8/32,fd00::10:97:8/128",platform="linux",profile_name="profile",user_email="example@email.com",user_type="admin"} 0
-=======
-   image: subspacecommunity/subspace:latest
-   container_name: subspace
-   volumes:
-    - /opt/docker/subspace:/data
-    - /opt/docker/dnsmasq:/etc/dnsmasq.d
-   restart: always
-   environment:
-    - SUBSPACE_HTTP_HOST=subspace.example.org
-    - SUBSPACE_LETSENCRYPT=true
-    - SUBSPACE_HTTP_INSECURE=false
-    - SUBSPACE_HTTP_ADDR=":80"
-    - SUBSPACE_NAMESERVERS=1.1.1.1,8.8.8.8
-    - SUBSPACE_LISTENPORT=51820
-    - SUBSPACE_IPV4_POOL=10.99.97.0/24
-    - SUBSPACE_IPV6_POOL=fd00::10:97:0/64
-    - SUBSPACE_IPV4_GW=10.99.97.1
-    - SUBSPACE_IPV6_GW=fd00::10:97:1
-    - SUBSPACE_IPV6_NAT_ENABLED=1
-    - SUBSPACE_DISABLE_DNS=0
-   cap_add:
-    - NET_ADMIN
-   network_mode: "host"
->>>>>>> 78bd7459
 ```
 
 #### Updating the container image
@@ -370,12 +343,9 @@
   </tr>
   <tr>
     <td align="center"><a href="https://github.com/gchamon"><img src="https://avatars.githubusercontent.com/u/9471861?v=4?s=100" width="100px;" alt=""/><br /><sub><b>Gabriel Chamon Araujo</b></sub></a><br /><a href="https://github.com/subspacecommunity/subspace/commits?author=gchamon" title="Code">💻</a></td>
-<<<<<<< HEAD
-=======
     <td align="center"><a href="http://alexflor.es"><img src="https://avatars.githubusercontent.com/u/4605783?v=4?s=100" width="100px;" alt=""/><br /><sub><b>Alex Flores</b></sub></a><br /><a href="https://github.com/subspacecommunity/subspace/commits?author=audibleblink" title="Code">💻</a></td>
     <td align="center"><a href="https://jaredpbostic.com/about/"><img src="https://avatars.githubusercontent.com/u/5026236?v=4?s=100" width="100px;" alt=""/><br /><sub><b>Jared P Bostic</b></sub></a><br /><a href="https://github.com/subspacecommunity/subspace/commits?author=jpbostic" title="Code">💻</a></td>
     <td align="center"><a href="https://github.com/ThisIsQasim"><img src="https://avatars.githubusercontent.com/u/18313886?v=4?s=100" width="100px;" alt=""/><br /><sub><b>Qasim Mehmood</b></sub></a><br /><a href="https://github.com/subspacecommunity/subspace/commits?author=ThisIsQasim" title="Code">💻</a></td>
->>>>>>> 78bd7459
   </tr>
 </table>
 
