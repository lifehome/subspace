package main

import (
	"os"
	"fmt"
	"io/ioutil"
	"net/http"
	"regexp"
	"strings"

	"github.com/julienschmidt/httprouter"
	"golang.org/x/crypto/bcrypt"

	qrcode "github.com/skip2/go-qrcode"
)

var (
	validEmail         = regexp.MustCompile(`^[ -~]+@[ -~]+$`)
	validPassword      = regexp.MustCompile(`^[ -~]{6,200}$`)
	validString        = regexp.MustCompile(`^[ -~]{1,200}$`)
	maxProfiles        = 250
	maxProfilesPerUser = 10
)

func getEnv(key, fallback string) string {
	if value, ok := os.LookupEnv(key); ok {
		return value
	}
	return fallback
}

func ssoHandler(w http.ResponseWriter, r *http.Request, _ httprouter.Params) {
	if token := samlSP.GetAuthorizationToken(r); token != nil {
		http.Redirect(w, r, "/", http.StatusFound)
		return
	}
	logger.Debugf("SSO: require account handler")
	samlSP.RequireAccountHandler(w, r)
	return
}

func samlHandler(w http.ResponseWriter, r *http.Request, _ httprouter.Params) {
	if samlSP == nil {
		logger.Warnf("SAML is not configured")
		http.NotFound(w, r)
		return
	}
	logger.Debugf("SSO: samlSP.ServeHTTP")
	samlSP.ServeHTTP(w, r)
}

func wireguardQRConfigHandler(w *Web) {
	profile, err := config.FindProfile(w.ps.ByName("profile"))
	if err != nil {
		http.NotFound(w.w, w.r)
		return
	}
	if !w.Admin && profile.UserID != w.User.ID {
		Error(w.w, fmt.Errorf("failed to view config: permission denied"))
		return
	}

	b, err := ioutil.ReadFile(profile.WireGuardConfigPath())
	if err != nil {
		Error(w.w, err)
		return
	}

	img, err := qrcode.Encode(string(b), qrcode.Medium, 256)
	if err != nil {
		Error(w.w, err)
		return
	}

	w.w.Header().Set("Content-Type", "image/png")
	w.w.Header().Set("Content-Length", fmt.Sprintf("%d", len(img)))
	if _, err := w.w.Write(img); err != nil {
		Error(w.w, err)
		return
	}
}

func wireguardConfigHandler(w *Web) {
	profile, err := config.FindProfile(w.ps.ByName("profile"))
	if err != nil {
		http.NotFound(w.w, w.r)
		return
	}
	if !w.Admin && profile.UserID != w.User.ID {
		Error(w.w, fmt.Errorf("failed to view config: permission denied"))
		return
	}

	b, err := ioutil.ReadFile(profile.WireGuardConfigPath())
	if err != nil {
		Error(w.w, err)
		return
	}

	w.w.Header().Set("Content-Disposition", "attachment; filename="+profile.WireGuardConfigName())
	w.w.Header().Set("Content-Type", "application/x-wireguard-profile")
	w.w.Header().Set("Content-Length", fmt.Sprintf("%d", len(b)))
	if _, err := w.w.Write(b); err != nil {
		Error(w.w, err)
		return
	}
}

func configureHandler(w *Web) {
	if config.FindInfo().Configured {
		w.Redirect("/?error=configured")
		return
	}

	if w.r.Method == "GET" {
		w.HTML()
		return
	}

	email := strings.ToLower(strings.TrimSpace(w.r.FormValue("email")))
	emailConfirm := strings.ToLower(strings.TrimSpace(w.r.FormValue("email_confirm")))
	password := w.r.FormValue("password")

	if !validEmail.MatchString(email) || !validPassword.MatchString(password) || email != emailConfirm {
		w.Redirect("/configure?error=invalid")
		return
	}

	hashedPassword, err := bcrypt.GenerateFromPassword([]byte(password), bcrypt.DefaultCost)
	if err != nil {
		w.Redirect("/forgot?error=bcrypt")
		return
	}
	config.UpdateInfo(func(i *Info) error {
		i.Email = email
		i.Password = hashedPassword
		i.Configured = true
		return nil
	})

	if err := w.SigninSession(true, ""); err != nil {
		Error(w.w, err)
		return
	}
	w.Redirect("/settings?success=configured")
	return
}

func forgotHandler(w *Web) {
	if w.r.Method == "GET" {
		w.HTML()
		return
	}

	email := strings.ToLower(strings.TrimSpace(w.r.FormValue("email")))
	secret := w.r.FormValue("secret")
	password := w.r.FormValue("password")

	if email != "" && !validEmail.MatchString(email) {
		w.Redirect("/forgot?error=invalid")
		return
	}
	if secret != "" && !validString.MatchString(secret) {
		w.Redirect("/forgot?error=invalid")
		return
	}
	if email != "" && secret != "" && !validPassword.MatchString(password) {
		w.Redirect("/forgot?error=invalid&email=%s&secret=%s", email, secret)
		return
	}

	if email != config.FindInfo().Email {
		w.Redirect("/forgot?error=invalid")
		return
	}

	if secret == "" {
		secret = config.FindInfo().Secret
		if secret == "" {
			secret = RandomString(32)
			config.UpdateInfo(func(i *Info) error {
				if i.Secret == "" {
					i.Secret = secret
				}
				return nil
			})
		}

		go func() {
			if err := mailer.Forgot(email, secret); err != nil {
				logger.Error(err)
			}
		}()

		w.Redirect("/forgot?success=forgot")
		return
	}

	if secret != config.FindInfo().Secret {
		w.Redirect("/forgot?error=invalid")
		return
	}

	hashedPassword, err := bcrypt.GenerateFromPassword([]byte(password), bcrypt.DefaultCost)
	if err != nil {
		w.Redirect("/forgot?error=bcrypt")
		return
	}
	config.UpdateInfo(func(i *Info) error {
		i.Password = hashedPassword
		i.Secret = ""
		return nil
	})

	if err := w.SigninSession(true, ""); err != nil {
		Error(w.w, err)
		return
	}
	w.Redirect("/")
	return
}

func signoutHandler(w *Web) {
	w.SignoutSession()
	w.Redirect("/signin")
}

func signinHandler(w *Web) {
	if w.r.Method == "GET" {
		w.HTML()
		return
	}

	email := strings.ToLower(strings.TrimSpace(w.r.FormValue("email")))
	password := w.r.FormValue("password")

	if email != config.FindInfo().Email {
		w.Redirect("/signin?error=invalid")
		return
	}

	if err := bcrypt.CompareHashAndPassword(config.FindInfo().Password, []byte(password)); err != nil {
		w.Redirect("/signin?error=invalid")
		return
	}
	if err := w.SigninSession(true, ""); err != nil {
		Error(w.w, err)
		return
	}

	w.Redirect("/")
}

func userEditHandler(w *Web) {
	userID := w.ps.ByName("user")
	if userID == "" {
		userID = w.r.FormValue("user")
	}
	user, err := config.FindUser(userID)
	if err != nil {
		http.NotFound(w.w, w.r)
		return
	}
	if !w.Admin {
		Error(w.w, fmt.Errorf("failed to edit user: permission denied"))
		return
	}

	if w.r.Method == "GET" {
		w.TargetUser = user
		w.Profiles = config.ListProfilesByUser(user.ID)
		w.HTML()
		return
	}

	if w.User.ID == user.ID {
		w.Redirect("/user/edit/%s", user.ID)
		return
	}

	admin := w.r.FormValue("admin") == "yes"

	config.UpdateUser(user.ID, func(u *User) error {
		u.Admin = admin
		return nil
	})

	w.Redirect("/user/edit/%s?success=edituser", user.ID)
}

func userDeleteHandler(w *Web) {
	userID := w.ps.ByName("user")
	if userID == "" {
		userID = w.r.FormValue("user")
	}
	user, err := config.FindUser(userID)
	if err != nil {
		http.NotFound(w.w, w.r)
		return
	}
	if !w.Admin {
		Error(w.w, fmt.Errorf("failed to delete user: permission denied"))
		return
	}
	if w.User.ID == user.ID {
		w.Redirect("/user/edit/%s?error=deleteuser", user.ID)
		return
	}

	if w.r.Method == "GET" {
		w.TargetUser = user
		w.HTML()
		return
	}

	for _, profile := range config.ListProfilesByUser(user.ID) {
		if err := deleteProfile(profile); err != nil {
			logger.Errorf("delete profile failed: %s", err)
			w.Redirect("/profile/delete?error=deleteprofile")
			return
		}
	}

	if err := config.DeleteUser(user.ID); err != nil {
		Error(w.w, err)
		return
	}
	w.Redirect("/?success=deleteuser")
}

func profileAddHandler(w *Web) {
	if !w.Admin && w.User.ID == "" {
		http.NotFound(w.w, w.r)
		return
	}

	name := strings.TrimSpace(w.r.FormValue("name"))
	platform := strings.TrimSpace(w.r.FormValue("platform"))
	admin := w.r.FormValue("admin") == "yes"

	if platform == "" {
		platform = "other"
	}

	if name == "" {
		w.Redirect("/?error=profilename")
		return
	}

	var userID string
	if admin {
		userID = ""
	} else {
		userID = w.User.ID
	}

	if !admin {
		if len(config.ListProfilesByUser(userID)) >= maxProfilesPerUser {
			w.Redirect("/?error=addprofile")
			return
		}
	}

	if len(config.ListProfiles()) >= maxProfiles {
		w.Redirect("/?error=addprofile")
		return
	}

	profile, err := config.AddProfile(userID, name, platform)
	if err != nil {
		logger.Warn(err)
		w.Redirect("/?error=addprofile")
		return
	}

	ipv4Pref := "10.99.97."
	if pref := getEnv("SUBSPACE_IPV4_PREF", "nil"); pref != "nil" {
		ipv4Pref = pref
	}
	ipv4Gw := "10.99.97.1"
	if gw := getEnv("SUBSPACE_IPV4_GW", "nil"); gw != "nil" {
		ipv4Gw = gw
	}
	ipv4Cidr := "24"
	if cidr := getEnv("SUBSPACE_IPV4_CIDR", "nil"); cidr != "nil" {
		ipv4Cidr = cidr
	}

	ipv6Pref := "fd00::10:97:"
	if pref := getEnv("SUBSPACE_IPV6_PREF", "nil"); pref != "nil" {
		ipv6Pref = pref
	}
	ipv6Gw := "fd00::10:97:1"
	if gw := getEnv("SUBSPACE_IPV6_GW", "nil"); gw != "nil" {
		ipv6Gw = gw
	}
	ipv6Cidr := "64"
	if cidr := getEnv("SUBSPACE_IPV6_CIDR", "nil"); cidr != "nil" {
		ipv6Cidr = cidr
	}
	listenport := "51820"
	if port := getEnv("SUBSPACE_LISTENPORT", "nil"); port != "nil" {
		listenport = port
	}

	script := `
cd {{$.Datadir}}/wireguard
wg_private_key="$(wg genkey)"
wg_public_key="$(echo $wg_private_key | wg pubkey)"

wg set wg0 peer ${wg_public_key} allowed-ips {{$.IPv4Pref}}{{$.Profile.Number}}/32,{{$.IPv6Pref}}{{$.Profile.Number}}/128

cat <<WGPEER >peers/{{$.Profile.ID}}.conf
[Peer]
PublicKey = ${wg_public_key}
AllowedIPs = {{$.IPv4Pref}}{{$.Profile.Number}}/32,{{$.IPv6Pref}}{{$.Profile.Number}}/128
WGPEER

cat <<WGCLIENT >clients/{{$.Profile.ID}}.conf
[Interface]
PrivateKey = ${wg_private_key}
DNS = {{$.IPv4Gw}}, {{$.IPv6Gw}}
Address = {{$.IPv4Pref}}{{$.Profile.Number}}/{{$.IPv4Cidr}},{{$.IPv6Pref}}{{$.Profile.Number}}/{{$.IPv6Cidr}}

[Peer]
PublicKey = $(cat server.public)
Endpoint = {{$.Domain}}:{{$.Listenport}}
AllowedIPs = 0.0.0.0/0, ::/0
WGCLIENT
`
	_, err = bash(script, struct {
		Profile  Profile
		Domain   string
<<<<<<< HEAD
		Datadir string
=======
		Datadir string		
>>>>>>> 1fe8ca24
		IPv4Gw   string
		IPv6Gw   string
		IPv4Pref string
		IPv6Pref string
		IPv4Cidr string
<<<<<<< HEAD
                IPv6Cidr string
		Listenport string
=======
		IPv6Cidr string
>>>>>>> 1fe8ca24
	}{
		profile,
		httpHost,
		datadir,
		ipv4Gw,
		ipv6Gw,
		ipv4Pref,
		ipv6Pref,
		ipv4Cidr,
                ipv6Cidr,
		listenport,
	})
	if err != nil {
		logger.Warn(err)
		f, _ := os.Create("/tmp/error.txt")
		errstr := fmt.Sprintln(err)
		f.WriteString(errstr)
		w.Redirect("/?error=addprofile")
		return
	}

	w.Redirect("/profile/connect/%s?success=addprofile", profile.ID)
}

func profileConnectHandler(w *Web) {
	profile, err := config.FindProfile(w.ps.ByName("profile"))
	if err != nil {
		http.NotFound(w.w, w.r)
		return
	}
	if !w.Admin && profile.UserID != w.User.ID {
		Error(w.w, fmt.Errorf("failed to view profile: permission denied"))
		return
	}
	w.Profile = profile
	w.HTML()
	return
}

func profileDeleteHandler(w *Web) {
	profileID := w.ps.ByName("profile")
	if profileID == "" {
		profileID = w.r.FormValue("profile")
	}
	profile, err := config.FindProfile(profileID)
	if err != nil {
		http.NotFound(w.w, w.r)
		return
	}
	if !w.Admin && profile.UserID != w.User.ID {
		Error(w.w, fmt.Errorf("failed to delete profile: permission denied"))
		return
	}

	if w.r.Method == "GET" {
		w.Profile = profile
		w.HTML()
		return
	}
	if err := deleteProfile(profile); err != nil {
		logger.Errorf("delete profile failed: %s", err)
		w.Redirect("/profile/delete?error=deleteprofile")
		return
	}
	if profile.UserID != "" {
		w.Redirect("/user/edit/%s?success=deleteprofile", profile.UserID)
		return
	}
	w.Redirect("/?success=deleteprofile")
}

func indexHandler(w *Web) {
	if w.User.ID != "" {
		w.TargetProfiles = config.ListProfilesByUser(w.User.ID)
	}
	if w.Admin {
		w.Profiles = config.ListProfilesByUser("")
		w.Users = config.ListUsers()
	} else {
		w.Profiles = config.ListProfilesByUser(w.User.ID)
	}
	w.HTML()
}

func settingsHandler(w *Web) {
	if !w.Admin {
		Error(w.w, fmt.Errorf("settings: permission denied"))
		return
	}

	if w.r.Method == "GET" {
		w.HTML()
		return
	}

	email := strings.ToLower(strings.TrimSpace(w.r.FormValue("email")))
	samlMetadata := strings.TrimSpace(w.r.FormValue("saml_metadata"))

	currentPassword := w.r.FormValue("current_password")
	newPassword := w.r.FormValue("new_password")

	config.UpdateInfo(func(i *Info) error {
		i.SAML.IDPMetadata = samlMetadata
		i.Email = email
		return nil
	})

	// Configure SAML if metadata is present.
	if len(samlMetadata) > 0 {
		if err := configureSAML(); err != nil {
			logger.Warnf("configuring SAML failed: %s", err)
			w.Redirect("/settings?error=saml")
		}
	} else {
		samlSP = nil
	}

	if currentPassword != "" || newPassword != "" {
		if !validPassword.MatchString(newPassword) {
			w.Redirect("/settings?error=invalid")
			return
		}

		if err := bcrypt.CompareHashAndPassword(config.FindInfo().Password, []byte(currentPassword)); err != nil {
			w.Redirect("/settings?error=invalid")
			return
		}

		hashedPassword, err := bcrypt.GenerateFromPassword([]byte(newPassword), bcrypt.DefaultCost)
		if err != nil {
			w.Redirect("/settings?error=bcrypt")
			return
		}

		config.UpdateInfo(func(i *Info) error {
			i.Password = hashedPassword
			return nil
		})
	}

	w.Redirect("/settings?success=settings")
}

func helpHandler(w *Web) {
	w.HTML()
}

//
// Helpers
//
func deleteProfile(profile Profile) error {
	script := `
# WireGuard
cd {{$.Datadir}}/wireguard
peerid=$(cat peers/{{$.Profile.ID}}.conf | perl -ne 'print $1 if /PublicKey\s*=\s*(.*)/')
wg set wg0 peer $peerid remove
rm peers/{{$.Profile.ID}}.conf
rm clients/{{$.Profile.ID}}.conf
`
	output, err := bash(script, struct {
		Datadir string
		Profile Profile
	}{
		datadir,
		profile,
	})
	if err != nil {
		return fmt.Errorf("delete profile failed %s %s", err, output)
	}
	return config.DeleteProfile(profile.ID)
}<|MERGE_RESOLUTION|>--- conflicted
+++ resolved
@@ -431,22 +431,14 @@
 	_, err = bash(script, struct {
 		Profile  Profile
 		Domain   string
-<<<<<<< HEAD
-		Datadir string
-=======
 		Datadir string		
->>>>>>> 1fe8ca24
 		IPv4Gw   string
 		IPv6Gw   string
 		IPv4Pref string
 		IPv6Pref string
 		IPv4Cidr string
-<<<<<<< HEAD
-                IPv6Cidr string
+    IPv6Cidr string
 		Listenport string
-=======
-		IPv6Cidr string
->>>>>>> 1fe8ca24
 	}{
 		profile,
 		httpHost,
@@ -456,7 +448,7 @@
 		ipv4Pref,
 		ipv6Pref,
 		ipv4Cidr,
-                ipv6Cidr,
+    ipv6Cidr,
 		listenport,
 	})
 	if err != nil {
