package main

import (
	"context"
	"crypto/rand"
	"crypto/rsa"
	"crypto/tls"
	"crypto/x509"
	"encoding/xml"
	"flag"
	"fmt"
	"net"
	"net/http"
	"net/url"
	"os"
	"path/filepath"
	"strings"
	"time"

	"github.com/julienschmidt/httprouter"
	"github.com/pquerna/otp"

	"github.com/crewjam/saml"
	"github.com/crewjam/saml/samlsp"
	"github.com/gorilla/securecookie"
	log "github.com/sirupsen/logrus"
	"golang.org/x/crypto/acme/autocert"
)

var (
	// Flags
	cli = flag.NewFlagSet(os.Args[0], flag.ExitOnError)

	// datadir
	datadir string

	// The version is set by the build command.
	version string

	// httpd
	httpAddr   string
	httpHost   string
	httpPrefix string

	// Insecure http cookies (only recommended for internal LANs/VPNs)
	httpInsecure bool

	// backlink
	backlink string

	// show version
	showVersion bool

	// show help
	showHelp bool

	// debug logging
	debug bool

	// Let's Encrypt
	letsencrypt bool

	// securetoken
	securetoken *securecookie.SecureCookie

	// logger
	logger = log.New()

	// config
	config *Config

	// mailer
	mailer = NewMailer()

	// SAML
	samlSP *samlsp.Middleware

	// Error page HTML
	errorPageHTML = `<html><head><title>Error</title></head><body text="orangered" bgcolor="black"><h1>An error has occurred</h1></body></html>`

	// theme
	semanticTheme string

<<<<<<< HEAD
	// server config handler
	serverConfig *ServerConfig
=======
	// Totp
	tempTotpKey *otp.Key
>>>>>>> 78bd7459
)

func init() {
	cli.StringVar(&datadir, "datadir", "/data", "data dir")
	cli.StringVar(&backlink, "backlink", "/", "backlink (optional)")
	cli.StringVar(&httpHost, "http-host", "", "HTTP host")
	cli.StringVar(&httpAddr, "http-addr", ":80", "HTTP listen address")
	cli.BoolVar(&httpInsecure, "http-insecure", false, "enable sessions cookies for http (no https) not recommended")
	cli.BoolVar(&letsencrypt, "letsencrypt", true, "enable TLS using Let's Encrypt on port 443")
	cli.BoolVar(&showVersion, "version", false, "display version and exit")
	cli.BoolVar(&showHelp, "help", false, "display help and exit")
	cli.BoolVar(&debug, "debug", false, "debug mode")
	cli.StringVar(&semanticTheme, "theme", "green", "Semantic-ui theme to use")
}

func main() {
	var err error

	cli.Parse(os.Args[1:])
	usage := func(msg string) {
		if msg != "" {
			fmt.Fprintf(os.Stderr, "ERROR: %s\n", msg)
		}
		fmt.Fprintf(os.Stderr, "Usage: %s --http-host subspace.example.com\n\n", os.Args[0])
		cli.PrintDefaults()
	}

	if showHelp {
		usage("Help info")
		os.Exit(0)
	}

	if showVersion {
		fmt.Printf("Subspace %s\n", version)
		os.Exit(0)
	}

	// http host
	if httpHost == "" {
		usage("--http-host flag is required")
		os.Exit(1)
	}

	// debug logging
	logger.Out = os.Stdout
	if debug {
		logger.SetLevel(log.DebugLevel)
	}
	logger.Debugf("debug logging is enabled")

	// http port
	httpIP, httpPort, err := net.SplitHostPort(httpAddr)
	if err != nil {
		usage("invalid --http-addr: " + err.Error())
	}

	// Clean datadir path.
	datadir = filepath.Clean(datadir)

	// config
	config, err = NewConfig("config.json")
	if err != nil {
		logger.Fatal(err)
	}

<<<<<<< HEAD
	// server.conf update mutex bash
	serverConfig = &ServerConfig{}
=======
	// TOTP
	err = config.GenerateTOTP()
	if err != nil {
		logger.Fatal(err)
	}
>>>>>>> 78bd7459

	// Secure token
	securetoken = securecookie.New([]byte(config.FindInfo().HashKey), []byte(config.FindInfo().BlockKey))

	// Configure SAML if metadata is present.
	if len(config.FindInfo().SAML.IDPMetadata) > 0 {
		if err := configureSAML(); err != nil {
			logger.Warnf("configuring SAML failed: %s", err)
		}
	}

	//
	// Routes
	//
	r := &httprouter.Router{}
	r.GET("/", Log(WebHandler(indexHandler, "index")))
	r.GET("/help", Log(WebHandler(helpHandler, "help")))
	r.GET("/configure", Log(WebHandler(configureHandler, "configure")))
	r.POST("/configure", Log(WebHandler(configureHandler, "configure")))

	// SAML
	r.GET("/sso", Log(ssoHandler))
	r.GET("/saml/metadata", Log(samlHandler))
	r.POST("/saml/metadata", Log(samlHandler))
	r.GET("/saml/acs", Log(samlHandler))
	r.POST("/saml/acs", Log(samlHandler))

	r.GET("/totp/image", Log(WebHandler(totpQRHandler, "totp/image")))
	r.GET("/signin", Log(WebHandler(signinHandler, "signin")))
	r.GET("/signout", Log(WebHandler(signoutHandler, "signout")))
	r.POST("/signin", Log(WebHandler(signinHandler, "signin")))
	r.GET("/forgot", Log(WebHandler(forgotHandler, "forgot")))
	r.POST("/forgot", Log(WebHandler(forgotHandler, "forgot")))

	r.GET("/settings", Log(WebHandler(settingsHandler, "settings")))
	r.POST("/settings", Log(WebHandler(settingsHandler, "settings")))

	r.GET("/user/edit/:user", Log(WebHandler(userEditHandler, "user/edit")))
	r.POST("/user/edit", Log(WebHandler(userEditHandler, "user/edit")))
	r.GET("/user/delete/:user", Log(WebHandler(userDeleteHandler, "user/delete")))
	r.POST("/user/delete", Log(WebHandler(userDeleteHandler, "user/delete")))

	r.GET("/profile/add", Log(WebHandler(profileAddHandler, "profile/add")))
	r.POST("/profile/add", Log(WebHandler(profileAddHandler, "profile/add")))
	r.GET("/profile/connect/:profile", Log(WebHandler(profileConnectHandler, "profile/connect")))
	r.GET("/profile/delete/:profile", Log(WebHandler(profileDeleteHandler, "profile/delete")))
	r.POST("/profile/delete", Log(WebHandler(profileDeleteHandler, "profile/delete")))
	r.GET("/profile/config/wireguard/:profile", Log(WebHandler(wireguardConfigHandler, "profile/config/wireguard")))
	r.GET("/profile/qrconfig/wireguard/:profile", Log(WebHandler(wireguardQRConfigHandler, "profile/qrconfig/wireguard")))
	r.GET("/static/*path", staticHandler)

	//
	// Server
	//

	httpTimeout := 10 * time.Minute
	maxHeaderBytes := 10 * (1024 * 1024)

	// Plain text web server for use behind a reverse proxy.
	if !letsencrypt {
		httpd := &http.Server{
			Handler:        r,
			Addr:           net.JoinHostPort(httpIP, httpPort),
			WriteTimeout:   httpTimeout,
			ReadTimeout:    httpTimeout,
			MaxHeaderBytes: maxHeaderBytes,
		}
		hostport := net.JoinHostPort(httpHost, httpPort)
		if httpPort == "80" {
			hostport = httpHost
		}
		logger.Infof("Subspace version: %s %s", version, &url.URL{
			Scheme: "http",
			Host:   hostport,
			Path:   httpPrefix,
		})
		logger.Fatal(httpd.ListenAndServe())
	}

	// Let's Encrypt TLS mode

	// autocert
	certmanager := autocert.Manager{
		Prompt: autocert.AcceptTOS,
		Cache:  autocert.DirCache(filepath.Join(datadir, "letsencrypt")),
		HostPolicy: func(_ context.Context, host string) error {
			host = strings.TrimPrefix(host, "www.")
			if host == httpHost {
				return nil
			}
			if host == config.FindInfo().Domain {
				return nil
			}
			return fmt.Errorf("autocert: host %q not permitted by HostPolicy", host)
		},
	}

	// http redirect to https and Let's Encrypt auth
	go func() {
		redir := httprouter.New()
		redir.GET("/*path", func(w http.ResponseWriter, r *http.Request, ps httprouter.Params) {
			r.URL.Scheme = "https"
			r.URL.Host = httpHost
			http.Redirect(w, r, r.URL.String(), http.StatusFound)
		})

		httpd := &http.Server{
			Handler:        certmanager.HTTPHandler(redir),
			Addr:           net.JoinHostPort(httpIP, "80"),
			WriteTimeout:   httpTimeout,
			ReadTimeout:    httpTimeout,
			MaxHeaderBytes: maxHeaderBytes,
		}
		if err := httpd.ListenAndServe(); err != nil {
			logger.Fatalf("http server on port 80 failed: %s", err)
		}
	}()

	// TLS
	tlsConfig := tls.Config{
		GetCertificate:           certmanager.GetCertificate,
		NextProtos:               []string{"http/1.1"},
		Rand:                     rand.Reader,
		PreferServerCipherSuites: true,
		MinVersion:               tls.VersionTLS12,
		CipherSuites: []uint16{
			tls.TLS_ECDHE_ECDSA_WITH_AES_256_GCM_SHA384,
			tls.TLS_ECDHE_ECDSA_WITH_CHACHA20_POLY1305,
			tls.TLS_ECDHE_ECDSA_WITH_AES_128_GCM_SHA256,

			tls.TLS_ECDHE_RSA_WITH_AES_256_GCM_SHA384,
			tls.TLS_ECDHE_RSA_WITH_CHACHA20_POLY1305,
			tls.TLS_ECDHE_RSA_WITH_AES_128_GCM_SHA256,
		},
	}

	// Override default for TLS.
	if httpPort == "80" {
		httpPort = "443"
		httpAddr = net.JoinHostPort(httpIP, httpPort)
	}

	httpsd := &http.Server{
		Handler:        r,
		Addr:           httpAddr,
		WriteTimeout:   httpTimeout,
		ReadTimeout:    httpTimeout,
		MaxHeaderBytes: maxHeaderBytes,
	}

	// Enable TCP keep alives on the TLS connection.
	tcpListener, err := net.Listen("tcp", httpAddr)
	if err != nil {
		logger.Fatalf("listen failed: %s", err)
		return
	}
	tlsListener := tls.NewListener(tcpKeepAliveListener{tcpListener.(*net.TCPListener)}, &tlsConfig)

	hostport := net.JoinHostPort(httpHost, httpPort)
	if httpPort == "443" {
		hostport = httpHost
	}
	logger.Infof("Subspace version: %s %s", version, &url.URL{
		Scheme: "https",
		Host:   hostport,
		Path:   "/",
	})
	logger.Fatal(httpsd.Serve(tlsListener))
}

type tcpKeepAliveListener struct {
	*net.TCPListener
}

func (l tcpKeepAliveListener) Accept() (c net.Conn, err error) {
	tc, err := l.AcceptTCP()
	if err != nil {
		return
	}
	tc.SetKeepAlive(true)
	tc.SetKeepAlivePeriod(10 * time.Minute)
	return tc, nil
}

func configureSAML() error {
	info := config.FindInfo()

	if len(info.SAML.IDPMetadata) == 0 {
		return fmt.Errorf("no IDP metadata")
	}
	entity := &saml.EntityDescriptor{}
	err := xml.Unmarshal([]byte(info.SAML.IDPMetadata), entity)

	if err != nil && err.Error() == "expected element type <EntityDescriptor> but have <EntitiesDescriptor>" {
		entities := &saml.EntitiesDescriptor{}
		if err := xml.Unmarshal([]byte(info.SAML.IDPMetadata), entities); err != nil {
			return err
		}

		err = fmt.Errorf("no entity found with IDPSSODescriptor")
		for i, e := range entities.EntityDescriptors {
			if len(e.IDPSSODescriptors) > 0 {
				entity = &entities.EntityDescriptors[i]
				err = nil
			}
		}
	}
	if err != nil {
		return err
	}

	keyPair, err := tls.X509KeyPair(info.SAML.Certificate, info.SAML.PrivateKey)
	if err != nil {
		return fmt.Errorf("failed to load SAML keypair: %s", err)
	}

	keyPair.Leaf, err = x509.ParseCertificate(keyPair.Certificate[0])
	if err != nil {
		return fmt.Errorf("failed to parse SAML certificate: %s", err)
	}

	rootURL := url.URL{
		Scheme: "https",
		Host:   httpHost,
		Path:   "/",
	}

	if httpInsecure {
		rootURL.Scheme = "http"
	}

	newsp, err := samlsp.New(samlsp.Options{
		URL:               rootURL,
		Key:               keyPair.PrivateKey.(*rsa.PrivateKey),
		Certificate:       keyPair.Leaf,
		IDPMetadata:       entity,
		CookieName:        SessionCookieNameSSO,
		CookieDomain:      httpHost, // TODO: this will break if using a custom domain.
		CookieSecure:      !httpInsecure,
		Logger:            logger,
		AllowIDPInitiated: true,
	})
	if err != nil {
		logger.Warnf("failed to configure SAML: %s", err)
		samlSP = nil
		return fmt.Errorf("failed to configure SAML: %s", err)
	}

	newsp.ServiceProvider.AuthnNameIDFormat = saml.EmailAddressNameIDFormat

	samlSP = newsp
	logger.Infof("successfully configured SAML")
	return nil
}<|MERGE_RESOLUTION|>--- conflicted
+++ resolved
@@ -81,13 +81,11 @@
 	// theme
 	semanticTheme string
 
-<<<<<<< HEAD
 	// server config handler
 	serverConfig *ServerConfig
-=======
+
 	// Totp
 	tempTotpKey *otp.Key
->>>>>>> 78bd7459
 )
 
 func init() {
@@ -153,16 +151,14 @@
 		logger.Fatal(err)
 	}
 
-<<<<<<< HEAD
 	// server.conf update mutex bash
 	serverConfig = &ServerConfig{}
-=======
+
 	// TOTP
 	err = config.GenerateTOTP()
 	if err != nil {
 		logger.Fatal(err)
 	}
->>>>>>> 78bd7459
 
 	// Secure token
 	securetoken = securecookie.New([]byte(config.FindInfo().HashKey), []byte(config.FindInfo().BlockKey))
